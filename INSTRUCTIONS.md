**How to run the model and api's for the deployment deadline:**
run:
docker build --no-cache -t movie-score-api .
docker run -d -p 8000:8000 movie-score-api  
go to:
<<<<<<< HEAD
http://localhost:8000/docs
click on try it out on the top right and then you can change the input json there. Finally click on execute to get the API's response.
=======

**How to run streamlit:**
run:
conda env create -f environment.yml
conda env create -f environment.yml
conda activate movieapi
<<<<<<< HEAD
streamlit run streamlit_app.py
>>>>>>> bfaae0f (finished streamlit implementation, still needs adjusting to the model inputs)
=======
uvicorn app:app --reload
go to:
http://127.0.0.1:8000/docs
click on try it out on the top right and then you can change the input json there. Finally click on execute to get the API's response.

**How to streamlit:**
run:
conda env create -f environment.yml
conda env create -f environment.yml
conda activate movieapi
streamlit run streamlit_app.py
>>>>>>> bfaae0f6
<|MERGE_RESOLUTION|>--- conflicted
+++ resolved
@@ -1,31 +1,13 @@
 **How to run the model and api's for the deployment deadline:**
 run:
 docker build --no-cache -t movie-score-api .
-docker run -d -p 8000:8000 movie-score-api  
+docker run -d -p 8000:8000 movie-score-api
 go to:
-<<<<<<< HEAD
 http://localhost:8000/docs
 click on try it out on the top right and then you can change the input json there. Finally click on execute to get the API's response.
-=======
 
 **How to run streamlit:**
 run:
 conda env create -f environment.yml
-conda env create -f environment.yml
 conda activate movieapi
-<<<<<<< HEAD
-streamlit run streamlit_app.py
->>>>>>> bfaae0f (finished streamlit implementation, still needs adjusting to the model inputs)
-=======
-uvicorn app:app --reload
-go to:
-http://127.0.0.1:8000/docs
-click on try it out on the top right and then you can change the input json there. Finally click on execute to get the API's response.
-
-**How to streamlit:**
-run:
-conda env create -f environment.yml
-conda env create -f environment.yml
-conda activate movieapi
-streamlit run streamlit_app.py
->>>>>>> bfaae0f6
+streamlit run streamlit_app.py